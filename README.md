# Sentiment analysis and emotions prediction
---
This repository contains package for solving sentiment prediction problem using
Python and Tensorflow.  

### 💬 Dataset  
GoEmotions dataset was used for modelling and analysis. This is a human annotated
dataset extracted from Reddit comments. Dataset contains 27 emotions + neutral.
[Follow the link to see more.](https://github.com/google-research/google-research/tree/master/goemotions)

### 📈 Modelling  
This repository contains notebooks training classifier `bert_model.py` based on [BERT model](https://github.com/google-research/bert). 
Models solve multiclass, multilabel classification problem. See notebook
`bert_model_v0.7.1.ipynb`

### 🍳 Data preparation  
High-quality data is important for good modelling. In `standardize.py` I created
text standardization layer for tensorflow, performs cleaning of chat/comments-styled
texts in English. This layer is integrated into the model (and can be used in
other models), so that model works directly with raw texts. See below list
of applied reformats:
- fix unicode chars (unidecode lib)
- replace contractions with full words
- fix streched letters in words (e.g. soooooo, youuuuuuuu)
- replace chat language with full phrases (e.g. lol, asap)
- remove placeholders used in GoEmotions dataset (e.g. [NAME], [RELIGION])
- remove words containing numbers
- remove /r tags used in reddit comments (GoEmotions source)
- remove all charactes except for letters, some punctuation and hyphen
- replace duplicated punctuation with a single char
- propper-set punctuation without space before and with 1 space after
- remove multiple spaces and trim
- convert to lowercase

__⚠️ Please note that this layer has a dependency of [unidecode lib](https://pypi.org/project/Unidecode/)__

### 🛠️ Tools
In `utils.py` you can find various handy functions used for modelling and analysis.
You can use notebooks as examples to develop your own models. See `requirements.txt` for list of required libs.   

### ✅ Results
Using `small_bert/bert_en_uncased_L-2_H-128_A-2` classifier reached the following
metrics in emotions prediction:  
<<<<<<< HEAD
`F1-Score (micro): 0.5788`  
`F1-Score (macro): 0.5009`  
and in sentiments prediction:  
`F1-Score (micro): 0.7754`  
`F1-Score (macro): 0.7400`  
=======
`F1-Score (micro): 0.5835`  
`F1-Score (macro): 0.5070`  
and in sentiments prediction:  
`F1-Score (micro): 0.7760`  
`F1-Score (macro): 0.7349`  
>>>>>>> 0fddc79a
  
See examples below
![Example](example.png)<|MERGE_RESOLUTION|>--- conflicted
+++ resolved
@@ -41,19 +41,11 @@
 ### ✅ Results
 Using `small_bert/bert_en_uncased_L-2_H-128_A-2` classifier reached the following
 metrics in emotions prediction:  
-<<<<<<< HEAD
-`F1-Score (micro): 0.5788`  
-`F1-Score (macro): 0.5009`  
-and in sentiments prediction:  
-`F1-Score (micro): 0.7754`  
-`F1-Score (macro): 0.7400`  
-=======
 `F1-Score (micro): 0.5835`  
 `F1-Score (macro): 0.5070`  
 and in sentiments prediction:  
 `F1-Score (micro): 0.7760`  
 `F1-Score (macro): 0.7349`  
->>>>>>> 0fddc79a
   
 See examples below
 ![Example](example.png)